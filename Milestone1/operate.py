# teleoperate the robot and perform SLAM
# will be extended in following milestones for system integration

# basic python packages
import numpy as np
import cv2 
import os, sys
import time

# import utility functions
#sys.path.insert(0, "{}/util".format(os.getcwd()))
from util.pibot import PenguinPi # access the robot
import util.DatasetHandler as dh # save/load functions
import util.measure as measure # measurements
import pygame # python package for GUI
import shutil # python package for file operations

# import SLAM components
sys.path.insert(0, "{}/slam".format(os.getcwd()))
from slam.ekf import EKF
from slam.robot import Robot
import slam.aruco_detector as aruco
from slam.joint_optimiser import JointOptimiser2D


class Operate:
    def __init__(self, args):
        self.folder = 'pibot_dataset/'
        self.map_id = 0
        if not os.path.exists(self.folder):
            os.makedirs(self.folder)
        else:
            shutil.rmtree(self.folder)
            os.makedirs(self.folder)
        
        # initialise data parameters
        if args.play_data:
            self.pibot = dh.DatasetPlayer("record")
        else:
            self.pibot = PenguinPi(args.ip, args.port)

        # initialise SLAM parameters
        self.ekf = self.init_ekf(args.calib_dir, args.ip)
        
        self.aruco_det = aruco.aruco_detector(
            self.ekf.robot, marker_length = 0.07, cube_depth=0.08) # size of the ARUCO markers 

        if args.save_data:
            self.data = dh.DatasetWriter('record')
        else:
            self.data = None
        self.output = dh.OutputWriter('lab_output')
        self.command = {'motion':[0, 0], 
                        'inference': False,
                        'output': False,
                        'save_inference': False,
                        'save_image': False,
                        'optimise_now': False}
        self.quit = False
        self.pred_fname = ''
        self.request_recover_robot = False
        self.file_output = None
        self.ekf_on = False
        self.double_reset_comfirm = 0
        self.image_id = 0
        self.notification = 'Press ENTER to start SLAM'
        # a 5min timer
        self.count_down = 300
        self.start_time = time.time()
        self.control_clock = time.time()
        # initialise images
        self.img = np.zeros([240,320,3], dtype=np.uint8)
        self.aruco_img = np.zeros([240,320,3], dtype=np.uint8)
        self.bg = pygame.image.load('pics/gui_mask.jpg')
        # Robot params
        self.left_wheel_cov = 1
        self.right_wheel_cov = 1
        # Joint (bundle) optimizer support
        self.joint_optimiser = JointOptimiser2D()
        self._joint_opt_frame_counter = 0
        self._joint_opt_interval = None  # run automatically every N collected frames (>=2 markers)

        if (self._joint_opt_interval == None):
            print(f"Automatic optiisation is disabled")
        else:
            print(f"Automatic optiisation is activated every {self._joint_opt_interval} frames")

    # wheel control
    def control(self):    
        if args.play_data:
            lv, rv = self.pibot.set_velocity()            
        else:
            lv, rv = self.pibot.set_velocity(
                self.command['motion'])
        if not self.data is None:
            self.data.write_keyboard(lv, rv)
        dt = time.time() - self.control_clock
        # running in sim
        if args.ip == 'localhost':
            drive_meas = measure.Drive(lv, rv, dt)
        # running on physical robot (right wheel reversed)
        else:
            drive_meas = measure.Drive(lv, -rv, dt, left_cov=self.left_wheel_cov, right_cov=self.right_wheel_cov)
        self.control_clock = time.time()
        return drive_meas
        
    # camera control
    def take_pic(self):
        self.img = self.pibot.get_image()
        if not self.data is None:
            self.data.write_image(self.img)

    # SLAM with ARUCO markers       
    def update_slam(self, drive_meas):
        lms, self.aruco_img = self.aruco_det.detect_marker_positions(self.img)
        if self.request_recover_robot:
            is_success = self.ekf.recover_from_pause(lms)
            if is_success:
                self.notification = 'Robot pose is successfuly recovered'
                self.ekf_on = True
            else:
                self.notification = 'Recover failed, need >2 landmarks!'
                self.ekf_on = False
            self.request_recover_robot = False
        elif self.ekf_on: # and not self.debug_flag:
            self.ekf.predict(drive_meas)
            self.ekf.add_landmarks(lms)
            self.ekf.update(lms)
            # Collect frame for joint optimization (only when SLAM running)
            self._collect_joint_opt_frame(lms)

            # Periodic automatic optimization
            if (self._joint_opt_interval is not None and
                self._joint_opt_frame_counter > 0 and 
                self._joint_opt_frame_counter % self._joint_opt_interval == 0):
                self._run_joint_optimisation(auto=True)

            # Manual trigger
            if self.command['optimise_now']:
                self._run_joint_optimisation(auto=False)
                self.command['optimise_now'] = False

    def _collect_joint_opt_frame(self, lms):
        """Accumulate a frame (robot pose + >=2 marker observations) for joint optimisation."""
        if not lms or len(lms) < 2:
            return
        pose = self.ekf.robot.state.flatten()  # [x, y, theta]
        obs = []
        for lm in lms:
            try:
                vec = lm.position.flatten()  # body-frame 2D vector
            except Exception:
                continue
            obs.append((int(lm.tag), vec))
        if len(obs) < 2:
            return
        self.joint_optimiser.add_frame(pose, obs)
        self._joint_opt_frame_counter += 1

    def _run_joint_optimisation(self, auto=False):
        self.notification = f'Optimising map please wait...'
        cam_poses, marker_map = self.joint_optimiser.optimise()
        if not marker_map:
            if not auto:
                print('[JointOpt] Not enough data to optimize (need frames with >=2 markers).')
            return
        # Update EKF landmark estimates with optimized values (keep covariance as-is)
        updated = 0
        for idx, tag in enumerate(self.ekf.taglist):
            if tag in marker_map:
                self.ekf.markers[:, idx] = marker_map[tag].reshape(2)
                updated += 1
        if auto:
            print(f'[JointOpt][Auto] Optimised map with {len(marker_map)} markers; updated {updated}.')
            self.notification = f'Optimised map (auto)'
        else:
            print(f'[JointOpt][Manual] Optimised map with {len(marker_map)} markers; updated {updated}.')
            self.notification = f'Optimised map (manual)'
        # (Optional) could reset optimiser to start a new batch
        # self.joint_optimiser = JointOptimiser2D()

    # save images taken by the camera
    def save_image(self):
        f_ = os.path.join(self.folder, f'img_{self.image_id}.png')
        if self.command['save_image']:
            image = self.pibot.get_image()
            image = cv2.cvtColor(image, cv2.COLOR_RGB2BGR)
            cv2.imwrite(f_, image)
            self.image_id += 1
            self.command['save_image'] = False
            self.notification = f'{f_} is saved'

    # wheel and camera calibration for SLAM
    def init_ekf(self, datadir, ip):
        fileK = "{}intrinsic.txt".format(datadir)
        camera_matrix = np.loadtxt(fileK, delimiter=',')
        fileD = "{}distCoeffs.txt".format(datadir)
        dist_coeffs = np.loadtxt(fileD, delimiter=',')
        fileS = "{}scale.txt".format(datadir)
        scale = np.loadtxt(fileS, delimiter=',')
        if ip == 'localhost':
            print("WARN: Dividing scale by 2 for LH")
            scale /= 2
        fileB = "{}baseline.txt".format(datadir)  
        baseline = np.loadtxt(fileB, delimiter=',')
        robot = Robot(baseline, scale, camera_matrix, dist_coeffs)
        return EKF(robot)

    # save SLAM map
    def record_data(self):
        if self.command['output']:
            self.output.write_map(slam=self.ekf, map_id=self.map_id)
            self.notification = f'Map {self.map_id} is saved'
            self.map_id += 1
            self.command['output'] = False

    # paint the GUI            
    def draw(self, canvas):
        canvas.blit(self.bg, (0, 0))
        text_colour = (220, 220, 220)
        v_pad = 40
        h_pad = 20

        # paint SLAM outputs
        ekf_view = self.ekf.draw_slam_state(res=(320, 480+v_pad),
            not_pause = self.ekf_on)
        canvas.blit(ekf_view, (2*h_pad+320, v_pad))
        robot_view = cv2.resize(self.aruco_img, (320, 240))
        self.draw_pygame_window(canvas, robot_view, 
                                position=(h_pad, v_pad)
                                )

        # canvas.blit(self.gui_mask, (0, 0))
        self.put_caption(canvas, caption='SLAM', position=(2*h_pad+320, v_pad)) # M2
        self.put_caption(canvas, caption='Detector (M2)',
                         position=(h_pad, 240+2*v_pad)) # M3
        self.put_caption(canvas, caption='PiBot Cam', position=(h_pad, v_pad))

        notifiation = TEXT_FONT.render(self.notification,
                                          False, text_colour)
        canvas.blit(notifiation, (h_pad+10, 596))

        time_remain = self.count_down - time.time() + self.start_time
        if time_remain > 0:
            time_remain = f'Count Down: {time_remain:03.0f}s'
        elif int(time_remain)%2 == 0:
            time_remain = "Time Is Up !!!"
        else:
            time_remain = ""
        count_down_surface = TEXT_FONT.render(time_remain, False, (50, 50, 50))
        canvas.blit(count_down_surface, (2*h_pad+320+5, 530))

        # --- Statistics Panel (right side) ---
        try:
            # Clear panel area to prevent text overdraw artifacts
            panel_x_clear = 700  # left boundary of panel
            panel_w_clear = canvas.get_width() - panel_x_clear
            if panel_w_clear > 0:
                panel_rect = pygame.Rect(panel_x_clear, 0, panel_w_clear, canvas.get_height())
                pygame.draw.rect(canvas, (0, 0, 0), panel_rect)
            # Optional vertical separator line
            pygame.draw.line(canvas, (60, 60, 60), (panel_x_clear, 0), (panel_x_clear, canvas.get_height()), 2)
            # Panel geometry
            panel_x = 700  # original width boundary
            panel_pad_x = panel_x + 10
            panel_pad_y = v_pad
            line_h = 24

            # Header with units note (only once)
            header = STAT_FONT.render('Stats (x,y m; θ deg)', False, (255, 255, 0))
            canvas.blit(header, (panel_pad_x, panel_pad_y))
            y_cursor = panel_pad_y + line_h + 4

            # Frame count with >=2 markers for joint optimiser
            frame_count = self._joint_opt_frame_counter
            fc_text = STAT_FONT.render(f'Frames (>=2 mk): {frame_count}', False, text_colour)
            canvas.blit(fc_text, (panel_pad_x, y_cursor))
            y_cursor += line_h

            # Robot pose
            rx, ry, rth = self.ekf.robot.state.flatten()
            rth_deg = np.rad2deg(rth)
            pose_text = STAT_FONT.render(f'Robot: x={rx:.2f} y={ry:.2f} θ={rth_deg:.1f}', False, text_colour)
            canvas.blit(pose_text, (panel_pad_x, y_cursor))
            y_cursor += line_h

            # Marker positions (estimated)
            # Iterate over known tags and their positions
            if hasattr(self.ekf, 'taglist') and hasattr(self.ekf, 'markers'):
                # Pair each tag with its column index, then sort by tag (ascending)
                tag_index_pairs = list(enumerate(self.ekf.taglist))
                # taglist elements are expected ints; if not, attempt int conversion for sorting
                try:
                    tag_index_pairs.sort(key=lambda p: int(p[1]))
                except Exception:
                    tag_index_pairs.sort(key=lambda p: p[1])
                for idx, tag in tag_index_pairs:
                    if idx < self.ekf.markers.shape[1]:
                        mx, my = self.ekf.markers[:, idx]
                        m_text = STAT_FONT.render(f'M{int(tag)}: {mx:.2f},{my:.2f}', False, (180, 220, 255))
                        canvas.blit(m_text, (panel_pad_x, y_cursor))
                        y_cursor += line_h
                        if y_cursor > 620:  # Prevent overflow; truncate if panel too small
                            more_text = STAT_FONT.render('...more', False, (255, 100, 100))
                            canvas.blit(more_text, (panel_pad_x, y_cursor))
                            break
        except Exception as e:
            err_text = STAT_FONT.render('Stats Err', False, (255, 0, 0))
            canvas.blit(err_text, (panel_pad_x, v_pad))
        # --- End Statistics Panel ---
        return canvas

    @staticmethod
    def draw_pygame_window(canvas, cv2_img, position):
        cv2_img = np.rot90(cv2_img)
        view = pygame.surfarray.make_surface(cv2_img)
        view = pygame.transform.flip(view, True, False)
        canvas.blit(view, position)
    
    @staticmethod
    def put_caption(canvas, caption, position, text_colour=(200, 200, 200)):
        caption_surface = TITLE_FONT.render(caption,
                                          False, text_colour)
        canvas.blit(caption_surface, (position[0], position[1]-25))

    # keyboard teleoperation        
    def update_keyboard(self):
        for event in pygame.event.get():
            ########### replace with your M1 codes ###########
            # Note: self.command['motion'] = [forward speed, turning speed]
            cmd = [0, 0]  # reset the command
            # Add/subtract to the relevant element on key press/release
            # if event is any of the direction keys
            # up, down, left, right, w, a, s, d
            if event.type in (pygame.KEYUP, pygame.KEYDOWN) and event.key in (pygame.K_UP, pygame.K_w, pygame.K_DOWN, pygame.K_s, pygame.K_LEFT, pygame.K_a, pygame.K_RIGHT, pygame.K_d):
                if event.type == pygame.KEYDOWN:
                    if event.key in (pygame.K_UP, pygame.K_w):
                        self.command['motion'][0] += 1
                    elif event.key in (pygame.K_DOWN, pygame.K_s):
                        self.command['motion'][0] -= 1
                    elif event.key in (pygame.K_LEFT, pygame.K_a):
                        self.command['motion'][1] += 1
                    elif event.key in (pygame.K_RIGHT, pygame.K_d):
                        self.command['motion'][1] -= 1
                elif event.type == pygame.KEYUP:
                    if event.key in (pygame.K_UP, pygame.K_w):
                        self.command['motion'][0] -= 1
                    elif event.key in (pygame.K_DOWN, pygame.K_s):
                        self.command['motion'][0] += 1
                    elif event.key in (pygame.K_LEFT, pygame.K_a):
                        self.command['motion'][1] -= 1
                    elif event.key in (pygame.K_RIGHT, pygame.K_d):
                        self.command['motion'][1] += 1
            ####################################################
            # stop
            elif event.type == pygame.KEYDOWN and event.key == pygame.K_SPACE:
                self.command['motion'] = [0, 0]
            # save image
            elif event.type == pygame.KEYDOWN and event.key == pygame.K_i:
                self.command['save_image'] = True
            # save SLAM map
            elif event.type == pygame.KEYDOWN and event.key == pygame.K_m:
                self.command['output'] = True
            # manual joint optimisation trigger (press 'o')
            elif event.type == pygame.KEYDOWN and event.key == pygame.K_o:
                self.command['optimise_now'] = True
            # reset SLAM map
            elif event.type == pygame.KEYDOWN and event.key == pygame.K_r:
                if self.double_reset_comfirm == 0:
                    self.notification = 'Press again to confirm CLEAR MAP'
                    self.double_reset_comfirm +=1
                elif self.double_reset_comfirm == 1:
                    self.notification = 'SLAM Map is cleared'
                    self.double_reset_comfirm = 0
                    self.ekf.reset()
            # run SLAM
            elif event.type == pygame.KEYDOWN and event.key == pygame.K_RETURN:
                n_observed_markers = len(self.ekf.taglist)
                if n_observed_markers == 0:
                    if not self.ekf_on:
                        self.notification = 'SLAM is running'
                        self.ekf_on = True
                    else:
                        self.notification = '> 2 landmarks is required for pausing'
                elif n_observed_markers < 3:
                    self.notification = '> 2 landmarks is required for pausing'
                else:
                    if not self.ekf_on:
                        self.request_recover_robot = True
                    self.ekf_on = not self.ekf_on
                    if self.ekf_on:
                        self.notification = 'SLAM is running'
                    else:
                        self.notification = 'SLAM is paused'
            # quit
            elif event.type == pygame.QUIT:
                self.quit = True
            elif event.type == pygame.KEYDOWN and event.key == pygame.K_ESCAPE:
                self.quit = True
        if self.quit:
            pygame.quit()
            sys.exit()

        
if __name__ == "__main__":
    import argparse

    parser = argparse.ArgumentParser()
    parser.add_argument("--ip", metavar='', type=str, default='192.168.50.1')
    parser.add_argument("--port", metavar='', type=int, default=8080)
    parser.add_argument("--calib_dir", type=str, default="calibration/param/")
    parser.add_argument("--save_data", action='store_true')
    parser.add_argument("--play_data", action='store_true')
    args, _ = parser.parse_known_args()

    print("Operate.py V1.2")
    
    pygame.font.init() 
    TITLE_FONT = pygame.font.Font('pics/8-BitMadness.ttf', 35)
    TEXT_FONT = pygame.font.Font('pics/8-BitMadness.ttf', 40)
    # Readable system font for statistics panel (fallback to default if unavailable)
    try:
        STAT_FONT = pygame.font.SysFont('Arial', 20)
    except Exception:
        STAT_FONT = pygame.font.Font(None, 22)
    
    # Extend width to add a statistics panel on the right (keep original area unchanged)
    STATS_PANEL_WIDTH = 300
    ORIGINAL_WIDTH = 700
    width, height = ORIGINAL_WIDTH + STATS_PANEL_WIDTH, 660
    canvas = pygame.display.set_mode((width, height))
    pygame.display.set_caption('ECE4078 Lab')
    pygame.display.set_icon(pygame.image.load('pics/8bit/pibot5.png'))
    canvas.fill((0, 0, 0))
    splash = pygame.image.load('pics/loading.png')
    pibot_animate = [pygame.image.load('pics/8bit/pibot1.png'),
                     pygame.image.load('pics/8bit/pibot2.png'),
                     pygame.image.load('pics/8bit/pibot3.png'),
                    pygame.image.load('pics/8bit/pibot4.png'),
                     pygame.image.load('pics/8bit/pibot5.png')]
    pygame.display.update()

    start = False

    counter = 40
    while not start:
        for event in pygame.event.get():
            if event.type == pygame.KEYDOWN and (event.key not in(pygame.K_UP, pygame.K_w, pygame.K_DOWN, pygame.K_s, pygame.K_LEFT, pygame.K_a, pygame.K_RIGHT, pygame.K_d)): # Squashes a bug (immediately detects a keyup without a keydown, pibot constantly travels with no keys pressed)
                start = True
        canvas.blit(splash, (0, 0))
        x_ = min(counter, 600)
        if x_ < 600:
            canvas.blit(pibot_animate[counter%10//2], (x_, 565))
            pygame.display.update()
            counter += 2

    operate = Operate(args)

    while start:
        operate.update_keyboard()
        operate.take_pic()
        drive_meas = operate.control()
        operate.update_slam(drive_meas)
        operate.record_data()
        operate.save_image()
        # visualise
        operate.draw(canvas)
        pygame.display.update()
        # Print the robot pose (one line)
        # Timestamped with fixed spacing
        x, y, th = operate.ekf.robot.state
<<<<<<< HEAD
        #print(f"Robot Pose ({pygame.time.get_ticks()} ms): x: {x[0]}, y: {y[0]}, t: {np.rad2deg(th[0])}")
=======
        if hasattr(operate.ekf, 'taglist') and hasattr(operate.ekf, 'markers'):
            # Pair each tag with its column index, then sort by tag (ascending)
            tag_index_pairs = list(enumerate(operate.ekf.taglist))
            # taglist elements are expected ints; if not, attempt int conversion for sorting
            try:
                tag_index_pairs.sort(key=lambda p: int(p[1]))
            except Exception:
                tag_index_pairs.sort(key=lambda p: p[1])
            for idx, tag in tag_index_pairs:
                if idx < operate.ekf.markers.shape[1]:
                    mx, my = operate.ekf.markers[:, idx]
                    print(f"Tag {tag} ({pygame.time.get_ticks()} ms): x: {mx}, y: {my}")
>>>>>>> 16de002c
<|MERGE_RESOLUTION|>--- conflicted
+++ resolved
@@ -469,9 +469,8 @@
         # Print the robot pose (one line)
         # Timestamped with fixed spacing
         x, y, th = operate.ekf.robot.state
-<<<<<<< HEAD
+        '''
         #print(f"Robot Pose ({pygame.time.get_ticks()} ms): x: {x[0]}, y: {y[0]}, t: {np.rad2deg(th[0])}")
-=======
         if hasattr(operate.ekf, 'taglist') and hasattr(operate.ekf, 'markers'):
             # Pair each tag with its column index, then sort by tag (ascending)
             tag_index_pairs = list(enumerate(operate.ekf.taglist))
@@ -484,4 +483,4 @@
                 if idx < operate.ekf.markers.shape[1]:
                     mx, my = operate.ekf.markers[:, idx]
                     print(f"Tag {tag} ({pygame.time.get_ticks()} ms): x: {mx}, y: {my}")
->>>>>>> 16de002c
+         '''